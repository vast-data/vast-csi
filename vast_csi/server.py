# Copyright 2015 gRPC authors.
#
# Licensed under the Apache License, Version 2.0 (the "License");
# you may not use this file except in compliance with the License.
# You may obtain a copy of the License at
#
#     http://www.apache.org/licenses/LICENSE-2.0
#
# Unless required by applicable law or agreed to in writing, software
# distributed under the License is distributed on an "AS IS" BASIS,
# WITHOUT WARRANTIES OR CONDITIONS OF ANY KIND, either express or implied.
# See the License for the specific language governing permissions and
# limitations under the License.
"""The Python implementation of the GRPC helloworld.Greeter server."""

import os
from concurrent import futures
from functools import wraps
from pprint import pformat
from datetime import datetime
import inspect
from uuid import uuid4

import json
from json import JSONDecodeError
from plumbum import local, ProcessExecutionError
import grpc

from easypy.tokens import ROUNDROBIN, RANDOM, CONTROLLER_AND_NODE, CONTROLLER, NODE
from easypy.misc import kwargs_resilient, at_least
from easypy.caching import cached_property
from easypy.exceptions import TException
from easypy.bunch import Bunch

from .logging import logger, init_logging
from .utils import patch_traceback_format, get_mount
from . import csi_pb2_grpc
from .csi_pb2_grpc import ControllerServicer, NodeServicer, IdentityServicer
from . import csi_types as types
from .volume_builder import VolumeBuilder, SnapshotBuilder, TestVolumeBuilder
from .exceptions import Abort, ApiError
from .vms_session import VmsSession, TestVmsSession
from .configuration import Config, StorageClassOptions


CONF = None

################################################################
#
# Helpers
#
################################################################


FAILED_PRECONDITION = grpc.StatusCode.FAILED_PRECONDITION
INVALID_ARGUMENT = grpc.StatusCode.INVALID_ARGUMENT
ALREADY_EXISTS = grpc.StatusCode.ALREADY_EXISTS
NOT_FOUND = grpc.StatusCode.NOT_FOUND
ABORTED = grpc.StatusCode.ABORTED
UNKNOWN = grpc.StatusCode.UNKNOWN
OUT_OF_RANGE = grpc.StatusCode.OUT_OF_RANGE

SUPPORTED_ACCESS = [
    types.AccessModeType.SINGLE_NODE_WRITER,
    # types.AccessModeType.SINGLE_NODE_READER_ONLY,
    # types.AccessModeType.MULTI_NODE_READER_ONLY,
    # types.AccessModeType.MULTI_NODE_SINGLE_WRITER,
    types.AccessModeType.MULTI_NODE_MULTI_WRITER,
]


class MountFailed(TException):
    template = "Mounting {src} failed"


def mount(src, tgt, flags=""):
    cmd = local.cmd.mount
    flags = [f.strip() for f in flags.split(",")]
    if CONF.mock_vast:
        flags += "port=2049,nolock,vers=3".split(",")
    flags = list(filter(None, flags))
    if flags:
        cmd = cmd["-o", ",".join(flags)]
    try:
        cmd[src, tgt] & logger.pipe_info("mount >>")
    except ProcessExecutionError as exc:
        if exc.retcode == 32:
            raise MountFailed(detail=exc.stderr, src=src, tgt=tgt)
        raise


def _validate_capabilities(capabilities):
    for capability in capabilities:
        if capability.access_mode.mode not in SUPPORTED_ACCESS:
            raise Abort(
                INVALID_ARGUMENT,
                f"Unsupported access mode: {capability.access_mode.mode} (use {SUPPORTED_ACCESS})",
            )

        if not capability.HasField("mount"):
            pass
        elif not capability.mount.fs_type:
            pass
        elif capability.mount.fs_type != "ext4":
            raise Abort(
                INVALID_ARGUMENT,
                f"Unsupported file system type: {capability.mount.fs_type}",
            )


class Instrumented:

    SILENCED = ["Probe", "NodeGetCapabilities"]

    @classmethod
    def logged(cls, func):

        method = func.__name__
        log = logger.debug if (method in cls.SILENCED) else logger.info

        parameters = inspect.signature(func).parameters
        required_params = {
            name for name, p in parameters.items() if p.default is p.empty
        }
        required_params.discard("self")

        func = kwargs_resilient(func)

        @wraps(func)
        def wrapper(self, request, context):
            peer = context.peer()
            params = {fld.name: value for fld, value in request.ListFields()}
            missing = required_params - {"request", "context"} - set(params)

            log(f"{peer} >>> {method}:")

            if params:
                for line in pformat(params).splitlines():
                    log(f"    {line}")

            try:
                if missing:
                    msg = f'Missing required fields: {", ".join(sorted(missing))}'
                    logger.error(f"{peer} <<< {method}: {msg}")
                    raise Abort(INVALID_ARGUMENT, msg)

                ret = func(self, request=request, context=context, **params)
            except Abort as exc:
                logger.info(
                    f'{peer} <<< {method} ABORTED with {exc.code} ("{exc.message}")'
                )
                logger.debug("Traceback", exc_info=True)
                context.abort(exc.code, exc.message)
            except Exception as exc:
                err_key = f"<{uuid4()}>"
                logger.exception(f"Exception during {method} ({err_key}): {type(exc)}")
                context.abort(UNKNOWN, f"Exception during {method}: {err_key}")
            if ret:
                log(f"{peer} <<< {method}:")
                for line in pformat(ret).splitlines():
                    log(f"    {line}")
            log(f"{peer} --- {method}: Done")
            return ret

        return wrapper

    @classmethod
    def __init_subclass__(cls):
        for name, _ in inspect.getmembers(cls.__base__, inspect.isfunction):
            if name.startswith("_"):
                continue
            func = getattr(cls, name)
            setattr(cls, name, cls.logged(func))
        super().__init_subclass__()


################################################################
#
# Identity
#
################################################################


class Identity(IdentityServicer, Instrumented):
    def __init__(self):
        self.capabilities = []
        self.controller = None
        self.node = None

    def GetPluginInfo(self, request, context):
        return types.InfoResp(
            name=CONF.plugin_name,
            vendor_version=CONF.plugin_version,
        )

    def GetPluginCapabilities(self, request, context):
        return types.CapabilitiesResp(
            capabilities=[
                types.Capability(service=types.Service(type=cap))
                for cap in self.capabilities
            ]
        )

    def Probe(self, request, context):
        if self.node:
            return types.ProbeRespOK
        elif CONF.mock_vast:
            return types.ProbeRespOK
        elif self.controller:
            try:
                self.controller.vms_session.get_vip()
            except ApiError as exc:
                raise Abort(FAILED_PRECONDITION, str(exc))
            return types.ProbeRespOK
        else:
            return types.ProbeRespNotReady


################################################################
#
# Controller
#
################################################################


class Controller(ControllerServicer, Instrumented):

    CAPABILITIES = [
        types.CtrlCapabilityType.CREATE_DELETE_VOLUME,
        types.CtrlCapabilityType.PUBLISH_UNPUBLISH_VOLUME,
        types.CtrlCapabilityType.LIST_VOLUMES,
        types.CtrlCapabilityType.EXPAND_VOLUME,
        types.CtrlCapabilityType.CREATE_DELETE_SNAPSHOT,
        types.CtrlCapabilityType.LIST_SNAPSHOTS,
        # types.CtrlCapabilityType.GET_CAPACITY,
        # types.CtrlCapabilityType.CLONE_VOLUME,
        # types.CtrlCapabilityType.PUBLISH_READONLY,
    ]

    mock_vol_db = local.path("/tmp/volumes")
    mock_snp_db = local.path("/tmp/snapshots")

    @cached_property
    def vms_session(self):
        session_class = TestVmsSession if CONF.mock_vast else VmsSession
        auth = CONF.vms_user, CONF.vms_password
        return session_class(
            base_url=f"https://{CONF.vms_host}/api",
            auth=auth,
            ssl_verify=CONF.ssl_verify,
        )

    def get_root_mount(self, storage_options: StorageClassOptions = None):
        if not storage_options:
            storage_options = StorageClassOptions.with_defaults()
        target_path = CONF.controller_root_mount
        if not target_path.exists():
            target_path.mkdir()
            target_path["NOT_MOUNTED"].touch()
            logger.info(f"created successfully: {target_path}")

        if target_path["NOT_MOUNTED"].exists():
            nfs_server = self.vms_session.get_vip(
                vip_pool_name=storage_options.vip_pool_name,
                load_balancing=storage_options.load_balancing_strategy,
            )
            mount_spec = f"{nfs_server}:{storage_options.root_export_path}"
            mount(
                mount_spec,
                target_path,
                flags=",".join(storage_options.normalized_mount_options),
            )
            logger.info(f"mounted successfully: {target_path}")

        return target_path

    def ControllerGetCapabilities(self):
        return types.CtrlCapabilityResp(
            capabilities=[
                types.CtrlCapability(rpc=types.CtrlCapability.RPC(type=rpc))
                for rpc in self.CAPABILITIES
            ]
        )

    def ValidateVolumeCapabilities(
        self,
        context,
        volume_id,
        volume_capabilities,
        volume_context=None,
        parameters=None,
    ):
        vol = self.get_root_mount()[volume_id]
        if not vol.exists():
            raise Abort(NOT_FOUND, f"Volume {volume_id} does not exist")

        try:
            _validate_capabilities(volume_capabilities)
        except Abort as exc:
            return types.ValidateResp(message=exc.message)

        confirmed = types.ValidateResp.Confirmed(
            volume_context=volume_context,
            volume_capabilities=volume_capabilities,
            parameters=parameters,
        )

        return types.ValidateResp(confirmed=confirmed)

    def ListVolumes(self, starting_token=None, max_entries=None):

        if starting_token == "invalid-token":
            raise Abort(ABORTED, "Invalid starting_token")

        fields = {"entries": []}

        if CONF.mock_vast:
            root_mount = self.get_root_mount()
            starting_inode = int(starting_token) if starting_token else 0
            vols = (d for d in os.scandir(root_mount) if d.is_dir())
            vols = sorted(vols, key=lambda d: d.inode())
            logger.info(f"Got {len(vols)} volumes in {root_mount}")
            start_idx = 0

            logger.info(f"Skipping to {starting_inode}")
            for start_idx, d in enumerate(vols):
                if d.inode() > starting_inode:
                    break

            del vols[:start_idx]

            remain = 0
            if max_entries:
                remain = at_least(0, len(vols) - max_entries)
                vols = vols[:max_entries]

            if remain:
                fields["next_token"] = str(vols[-1].inode())

            fields["entries"] = [
                types.ListResp.Entry(volume=self._to_mock_volume(vol.name))
                for vol in vols
            ]

            return types.ListResp(**fields)

        else:
            if starting_token:
                ret = self.vms_session.list_quotas(max_entries=max_entries)
            else:
                ret = self.vms_session.get_by_token(starting_token)
            return types.ListResp(
                next_token=ret.next_token,
                entries=[
                    types.ListResp.Entry(
                        snapshot=types.Volume(
                            capacity_bytes=quota.hard_limit,
                            volume_id=self._to_volume_id(quota.path),
                            volume_context=dict(quota_id=str(quota.id)),
                        )
                    )
                    for quota in ret.results
                ],
            )

    def _to_mock_volume(self, vol_id):
        assert CONF.mock_vast
        vol_dir = self.get_root_mount()[vol_id]
        logger.info(f"{vol_dir}")
        if not vol_dir.is_dir():
            logger.info(f"{vol_dir} is not dir")
            return
        with self.mock_vol_db[vol_id].open("rb") as f:
            vol = types.Volume()
            vol.ParseFromString(f.read())
            return vol

    def CreateVolume(
        self,
        name,
        volume_capabilities,
        capacity_range=None,
        parameters=None,
        volume_content_source=None,
        ephemeral_volume_name=None,
    ):
        _validate_capabilities(volume_capabilities)

        # Take appropriate builder for volume, snapshot or test builder
        if CONF.mock_vast:
            if (
                volume_content_source
                and not self.mock_snp_db[
                    volume_content_source.snapshot.snapshot_id
                ].exists()
            ):
                raise Abort(
                    NOT_FOUND,
                    f"Source snapshot does not exist: {volume_content_source.snapshot.snapshot_id}",
                )
            builder = TestVolumeBuilder

        elif volume_content_source:
            builder = SnapshotBuilder

        elif not volume_content_source:
            builder = VolumeBuilder

        else:
            raise ValueError(
                "Invalid condition. Either volume_content_source"
                " or test environment variable should be provided"
            )

        # Create volume, volume from snapshot or mount local path (for testing purposes)
        # depends on chosen builder.
        volume = builder(
            controller=self,
            configuration=CONF,
            name=name,
            volume_capabilities=volume_capabilities,
            capacity_range=capacity_range,
            parameters=parameters,
            volume_content_source=volume_content_source,
            ephemeral_volume_name=ephemeral_volume_name,
        ).build_volume()
        return types.CreateResp(volume=volume)

    def DeleteVolume(self, volume_id):
        vol_dir = self.get_root_mount()[volume_id]
        vol_dir.delete()

        if not CONF.mock_vast:
            quota = self.vms_session.get_quota(volume_id)
            if quota:
                self.vms_session.delete_quota(quota.id)
                logger.info(f"Quota removed: {quota.id}")
        else:
            self.mock_vol_db[volume_id].delete()

        logger.info(f"Removed volume: {vol_dir}")
        return types.DeleteResp()

    def GetCapacity(self):
        cap = os.statvfs(self.get_root_mount()).f_favail
        return types.CapacityResp(available_capacity=cap)

    def ControllerPublishVolume(
        self, node_id, volume_id, volume_capability, volume_context=None
    ):

        volume_context = volume_context or dict()
        _validate_capabilities([volume_capability])

        if CONF.mock_vast:
            storage_options: StorageClassOptions = StorageClassOptions.with_defaults()
        else:
            storage_options: StorageClassOptions = StorageClassOptions.from_dict(volume_context)

        root_export = storage_options.root_export_path
        # Build export path for snapshot or volume
        if snapshot_base_path := volume_context.get("snapshot_base_path"):
            # Snapshot
            quota_path_fragment = snapshot_base_path.split("/")[0]
            export_path = str(root_export[snapshot_base_path])
        else:
            # Volume
            quota_path_fragment = volume_id
            export_path = str(root_export[volume_id])

        found = bool(
            self._to_mock_volume(quota_path_fragment)
            if CONF.mock_vast
            else self.vms_session.get_quota(quota_path_fragment)
        )
        if not found:
            raise Abort(NOT_FOUND, f"Unknown volume: {quota_path_fragment}")

        if CONF.csi_sanity_test and CONF.node_id != node_id:
            # for a test that tries to fake a non-existent node
            raise Abort(NOT_FOUND, f"Unknown volume: {node_id}")

        nfs_server_ip = self.vms_session.get_vip(
            vip_pool_name=storage_options.vip_pool_name,
            load_balancing=storage_options.load_balancing_strategy,
        )

        return types.CtrlPublishResp(
            publish_context=dict(
                export_path=export_path,
                nfs_server_ip=nfs_server_ip,
            )
        )

    def ControllerUnpublishVolume(self, node_id, volume_id):
        return types.CtrlUnpublishResp()

    def ControllerExpandVolume(self, volume_id, capacity_range):
        requested_capacity = capacity_range.required_bytes

        if CONF.mock_vast:
            volume = self._to_mock_volume(volume_id)
            if volume:
                existing_capacity = volume.capacity_bytes
        else:
            if quota := self.vms_session.get_quota(volume_id):
                existing_capacity = quota.hard_limit
            else:
                raise Abort(NOT_FOUND, f"Not found quota with id: {volume_id}")

        if requested_capacity <= existing_capacity:
            capacity_bytes = existing_capacity
        elif CONF.mock_vast:
            volume.capacity_bytes = capacity_bytes = requested_capacity
        else:
            try:
                self.vms_session.update_quota(
                    quota_id=quota.id, data=dict(hard_limit=requested_capacity)
                )
            except ApiError as exc:
                raise Abort(OUT_OF_RANGE, f"Failed updating quota {quota.id}: {exc}")
            capacity_bytes = requested_capacity

        return types.CtrlExpandResp(
            capacity_bytes=capacity_bytes,
            node_expansion_required=False,
        )

    def CreateSnapshot(self, source_volume_id, name, parameters=None):

        storage_options = StorageClassOptions.with_defaults()
        volume_id = source_volume_id
        found = (
            bool(self._to_mock_volume(volume_id))
            if CONF.mock_vast
            else self.vms_session.get_quota(volume_id)
        )
        if not found:
            raise Abort(NOT_FOUND, f"Unknown volume: {volume_id}")

        if CONF.mock_vast:

            try:
                with self.mock_snp_db[name].open("rb") as f:
                    snp = types.Snapshot()
                    snp.ParseFromString(f.read())
                if snp.source_volume_id != volume_id:
                    raise Abort(
                        ALREADY_EXISTS, f"Snapshot name '{name}' is already taken"
                    )
            except FileNotFoundError:
                ts = types.Timestamp()
                ts.FromDatetime(datetime.utcnow())
                snp = types.Snapshot(
                    size_bytes=0,  # indicates 'unspecified'
                    snapshot_id=name,
                    source_volume_id=volume_id,
                    creation_time=ts,
                    ready_to_use=True,
                )
                with self.mock_snp_db[name].open("wb") as f:
                    f.write(snp.SerializeToString())
        else:
            # Create snapshot using the same path as quota has.
            path = found.path
            snapshot_name = parameters["csi.storage.k8s.io/volumesnapshot/name"]
            snapshot_namespace = parameters[
                "csi.storage.k8s.io/volumesnapshot/namespace"
            ]
            snapshot_name = storage_options.snapshot_name_fmt.format(
                namespace=snapshot_namespace, name=snapshot_name, id=name
            )
            snapshot_name = snapshot_name.replace(":", "-").replace("/", "-")
            try:
                snap = self.vms_session.create_snapshot(
                    data=dict(name=snapshot_name, path=path)
                )
            except ApiError as exc:
                handled = False
                if exc.response.status_code == 400:
                    try:
                        [(k, [v])] = exc.response.json().items()
                    except (ValueError, JSONDecodeError):
                        pass
                    else:
                        if (k, v) == ("name", "This field must be unique."):
                            [snap] = self.vms_session.get_snapshot(
                                snapshot_name=snapshot_name
                            )
                            if snap.path != path:
                                raise Abort(
                                    ALREADY_EXISTS,
                                    f"Snapshot name '{name}' is already taken",
                                ) from None
                            else:
                                handled = True
                if not handled:
                    raise Abort(INVALID_ARGUMENT, str(exc))

            creation_time = types.Timestamp()
            creation_time.FromDatetime(datetime.fromisoformat(snap.created.rstrip("Z")))

            snp = types.Snapshot(
                size_bytes=0,  # indicates 'unspecified'
                snapshot_id=str(snap.id),
                source_volume_id=volume_id,
                creation_time=creation_time,
                ready_to_use=True,
            )

        return types.CreateSnapResp(snapshot=snp)

    def DeleteSnapshot(self, snapshot_id):
        if CONF.mock_vast:
            self.mock_snp_db[snapshot_id].delete()
        else:
            self.vms_session.delete_snapshot(snapshot_id)

        return types.DeleteSnapResp()

    @classmethod
    def _to_volume_id(cls, path):
        vol_id = str(local.path(path).relative_to(CONF.root_export))
        return None if vol_id.startswith("..") else vol_id

    def ListSnapshots(
        self,
        max_entries=None,
        starting_token=None,
        source_volume_id=None,
        snapshot_id=None,
    ):
        if CONF.mock_vast:
            starting_inode = int(starting_token) if starting_token else 0
            snaps = (d for d in os.scandir(self.mock_snp_db) if d.is_file())
            snaps = sorted(snaps, key=lambda d: d.inode())
            logger.info(f"Got {len(snaps)} snapshots in {self.mock_snp_db}")
            start_idx = 0

            logger.info(f"Skipping to {starting_inode}")
            for start_idx, d in enumerate(snaps):
                if d.inode() > starting_inode:
                    break
            del snaps[:start_idx]

            def to_snapshot(dentry):
                with local.path(dentry.path).open("rb") as f:
                    snap = types.Snapshot()
                    snap.ParseFromString(f.read())
                if source_volume_id and snap.source_volume_id != source_volume_id:
                    return
                if snapshot_id and snap.snapshot_id != snapshot_id:
                    return
                return snap, dentry.inode()

            snaps = list(filter(None, map(to_snapshot, snaps)))
            remain = 0
            if max_entries:
                remain = at_least(0, len(snaps) - max_entries)
                snaps = snaps[:max_entries]

            next_token = str(snaps[-1][1]) if remain else None
            return types.ListSnapResp(
                next_token=next_token,
                entries=[types.SnapEntry(snapshot=snap) for snap, _ in snaps],
            )
        else:
            page_size = max_entries or 250

            if not starting_token:
                ret = self.vms_session.snapshot_list(
                    snapshot_id=snapshot_id, page_size=page_size
                )
            else:
                ret = self.vms_session.get_by_token(starting_token)
            return types.ListSnapResp(
                next_token=ret.next,
                entries=[
                    types.SnapEntry(
                        snapshot=types.Snapshot(
                            size_bytes=0,  # indicates 'unspecified'
                            snapshot_id=snap.id,
                            source_volume_id=self._to_volume_id(snap.path) or "n/a",
                            creation_time=snap.created,
                            ready_to_use=True,
                        )
                    )
                    for snap in ret.results
                ],
            )


################################################################
#
# Node
#
################################################################


class Node(NodeServicer, Instrumented):

    CAPABILITIES = [
        # types.NodeCapabilityType.STAGE_UNSTAGE_VOLUME,
        # types.NodeCapabilityType.GET_VOLUME_STATS,
    ]

    def NodeGetCapabilities(self):
        return types.NodeCapabilityResp(
            capabilities=[
                types.NodeCapability(rpc=types.NodeCapability.RPC(type=rpc))
                for rpc in self.CAPABILITIES
            ]
        )

    def NodePublishVolume(
        self,
        volume_id,
        target_path,
        volume_capability=None,
        publish_context=None,
        readonly=False,
        volume_context=None,
    ):
        if (
            is_ephemeral := volume_context
            and volume_context.get("csi.storage.k8s.io/ephemeral") == "true"
        ):
            from .quantity import parse_quantity

            if "size" in volume_context:
                required_bytes = int(parse_quantity(volume_context["size"]))
                capacity_range = Bunch(required_bytes=required_bytes)
            else:
                capacity_range = None
            pod_uid = volume_context["csi.storage.k8s.io/pod.uid"]
            pod_name = volume_context["csi.storage.k8s.io/pod.name"]
            pod_namespace = volume_context["csi.storage.k8s.io/pod.namespace"]
            eph_volume_name = StorageClassOptions.with_defaults().eph_volume_name_fmt.format(
                namespace=pod_namespace, name=pod_name, id=pod_uid
            )

            controller = Controller()
            controller.CreateVolume.__wrapped__(
                controller,
                name=volume_id,
                volume_capabilities=[],
                ephemeral_volume_name=eph_volume_name,
                capacity_range=capacity_range,
            )
            resp = controller.ControllerPublishVolume.__wrapped__(
                controller,
                node_id=CONF.node_id,
                volume_id=volume_id,
                volume_capability=volume_capability,
            )
            publish_context = resp.publish_context
        elif not volume_capability:
            raise Abort(INVALID_ARGUMENT, "missing 'volume_capability'")

        nfs_server_ip = publish_context["nfs_server_ip"]
        export_path = publish_context["export_path"]
        mount_spec = f"{nfs_server_ip}:{export_path}"

        _validate_capabilities([volume_capability])
        target_path = local.path(target_path)

        if not target_path.is_dir():
            pass
        elif found_mount := get_mount(target_path):
            opts = set(found_mount.opts.split(","))
            is_readonly = "ro" in opts
            if found_mount.device != mount_spec:
                raise Abort(
                    ALREADY_EXISTS,
                    f"Volume already mounted from {found_mount.device} instead of {mount_spec}",
                )
            elif is_readonly != readonly:
                raise Abort(
                    ALREADY_EXISTS,
                    f"Volume already mounted as {'readonly' if is_readonly else 'readwrite'}",
                )
            else:
                logger.info(f"{volume_id} is already mounted: {found_mount}")
                return types.NodePublishResp()

        target_path.mkdir()
        with target_path[".vast-csi-meta"].open("w") as f:
            json.dump(dict(volume_id=volume_id, is_ephemeral=is_ephemeral), f)
        logger.info(f"created: {target_path}")

        flags = ["ro"] if readonly else []
        if volume_capability.mount.mount_flags:
            flags += volume_capability.mount.mount_flags
        else:
            flags += StorageClassOptions.with_defaults().mount_options
        mount(mount_spec, target_path, flags=",".join(flags))
        logger.info(f"mounted: {target_path} flags: {flags}")
        return types.NodePublishResp()

    def NodeUnpublishVolume(self, target_path):
        target_path = local.path(target_path)

        if not target_path.exists():
            logger.info(f"{target_path} does not exist - no need to remove")
        else:
            # make sure we're really unmounted before we delete anything
            for i in range(CONF.unmount_attempts):
                if not get_mount(target_path):
                    logger.info(f"{target_path} is not mounted")
                    break
                try:
                    local.cmd.umount(target_path)
                except ProcessExecutionError as exc:
                    if "not mounted" in exc.stderr:
                        logger.info(f"umount failed - {target_path} is not mounted (race?)")
                        break
                    raise
            else:
                raise Abort(
                    UNKNOWN,
                    f"Stuck in unmount loop of {target_path} too many times ({CONF.unmount_attempts})",
                )

            logger.info(f"Deleting {target_path}")
<<<<<<< HEAD
            if target_path[".vast-csi-meta"].exists():
                with target_path[".vast-csi-meta"].open("r") as f:
                    meta = json.load(f)
                if meta.get("is_ephemeral"):
                    controller = Controller()
                    controller.DeleteVolume.__wrapped__(controller, meta["volume_id"])

            local.path(target_path).delete()
=======
            os.rmdir(str(target_path))  # don't use plumbum's .delete to avoid the dangerous rmtree
>>>>>>> 546442d8
            logger.info(f"{target_path} removed successfully")
        return types.NodeUnpublishResp()

    def NodeGetInfo(self):
        return types.NodeInfoResp(node_id=CONF.node_id)


################################################################
#
# Entrypoint
#
################################################################


def serve():
    patch_traceback_format()
    global CONF
    CONF = Config()
    init_logging(level=CONF.log_level)
    logger.info("%s: %s (%s)", CONF.plugin_name, CONF.plugin_version, CONF.git_commit)

    if not CONF.ssl_verify:
        import urllib3

        urllib3.disable_warnings()

    server = grpc.server(futures.ThreadPoolExecutor(max_workers=10))

    identity = Identity()
    csi_pb2_grpc.add_IdentityServicer_to_server(identity, server)

    identity.capabilities.append(types.ExpansionType.ONLINE)

    if CONF.mode in {CONTROLLER, CONTROLLER_AND_NODE}:
        identity.controller = Controller()
        identity.capabilities.append(types.ServiceType.CONTROLLER_SERVICE)
        csi_pb2_grpc.add_ControllerServicer_to_server(identity.controller, server)
        identity.controller.mock_vol_db.mkdir()
        identity.controller.mock_snp_db.mkdir()

    if CONF.mode in {NODE, CONTROLLER_AND_NODE}:
        identity.node = Node()
        csi_pb2_grpc.add_NodeServicer_to_server(identity.node, server)

    server.add_insecure_port(CONF.endpoint)
    server.start()

    logger.info(f"Server started as '{CONF.mode}', listening on {CONF.endpoint}")
    server.wait_for_termination()<|MERGE_RESOLUTION|>--- conflicted
+++ resolved
@@ -822,7 +822,6 @@
                 )
 
             logger.info(f"Deleting {target_path}")
-<<<<<<< HEAD
             if target_path[".vast-csi-meta"].exists():
                 with target_path[".vast-csi-meta"].open("r") as f:
                     meta = json.load(f)
@@ -830,10 +829,9 @@
                     controller = Controller()
                     controller.DeleteVolume.__wrapped__(controller, meta["volume_id"])
 
-            local.path(target_path).delete()
-=======
-            os.rmdir(str(target_path))  # don't use plumbum's .delete to avoid the dangerous rmtree
->>>>>>> 546442d8
+            if target_path[".vast-csi-meta"].exists():
+                os.remove(target_path[".vast-csi-meta"])
+            os.rmdir(target_path)  # don't use plumbum's .delete to avoid the dangerous rmtree
             logger.info(f"{target_path} removed successfully")
         return types.NodeUnpublishResp()
 
